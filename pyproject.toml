[tool.poetry]
name = "my-copilotkit-remote-endpoint"
version = "0.1.0"
description = ""
authors = ["gadsdencode <jordan.martens@osscontact.com>"]
readme = "README.md"

[tool.poetry.dependencies]
python = ">=3.9.0,<3.13"
copilotkit = "^0.1.27"
fastapi = "^0.115.5"
uvicorn = "^0.32.1"
langgraph = "^0.2.0"
langchain = "*"
langchain_core = "*"
langchain_openai = "*"
tavily-python = "^0.3.0"
langchain_community = "*"
requests = "^2.32.3"
<<<<<<< HEAD
tavily-python = "^0.3.0"
=======
python-dotenv = "^1.0.1"
pydantic = "^2.5.2"
>>>>>>> 92ce67e8


[build-system]
requires = ["poetry-core"]
build-backend = "poetry.core.masonry.api"<|MERGE_RESOLUTION|>--- conflicted
+++ resolved
@@ -17,12 +17,9 @@
 tavily-python = "^0.3.0"
 langchain_community = "*"
 requests = "^2.32.3"
-<<<<<<< HEAD
-tavily-python = "^0.3.0"
-=======
 python-dotenv = "^1.0.1"
 pydantic = "^2.5.2"
->>>>>>> 92ce67e8
+tavily-python = "^0.3.0"
 
 
 [build-system]
